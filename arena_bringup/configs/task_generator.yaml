--- conflicted
+++ resolved
@@ -11,29 +11,18 @@
 RANDOM:
   seed: -1
   static:
-<<<<<<< HEAD
     min: 0
     max: 0
-=======
-    min: 3
-    max: 12
->>>>>>> e7a129fc
     models: ["shelf"]
   interactive:
     min: 0
     max: 0
     models: ["shelf"]
   dynamic:
-<<<<<<< HEAD
     min: 20
     max: 20
-    models: ["actor1"]
-=======
-    min: 3
-    max: 12
     models: ["actor1"]
 
 ZONES:
   file: "zones.yaml"
-  scenario: "default.yaml"
->>>>>>> e7a129fc
+  scenario: "default.yaml"