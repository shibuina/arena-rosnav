--- conflicted
+++ resolved
@@ -1,5 +1,3 @@
-<<<<<<< HEAD
-=======
 episodes: 50
 
 SCENARIO:
@@ -12,30 +10,18 @@
   curriculum: "default.yaml"
   index: 0
 
->>>>>>> 18aedfc1
 DYNAMICMAP: {}
-PARAMETRIZED:
-  file: default.xml
+
 RANDOM:
+  static:
+    min: 0
+    max: 0
+    models: ["shelf"]
+  interactive:
+    min: 0
+    max: 0
+    models: ["shelf"]
   dynamic:
-    max: 5
     min: 3
-    models:
-    - actor1
-  interactive:
-    max: 0
-    min: 0
-    models:
-    - shelf
-  static:
-    max: 10
-    min: 5
-    models:
-    - shelf
-SCENARIO:
-  file: default.json
-STAGED:
-  curriculum: default.yaml
-  index: 0
-autoreset: true
-episodes: 50+    max: 3
+    models: ["actor1"]