--- conflicted
+++ resolved
@@ -13,38 +13,6 @@
 
 DYNAMICMAP: {}
 
-<<<<<<< HEAD
-  random:
-    static:
-      min: 0
-      max: 0
-      models: ["shelf"]
-    interactive:
-      min: 0
-      max: 0
-      models: ["shelf"]
-    dynamic:
-      min: 14
-      max: 14
-      models: ["actor1"]
-
-
-pedsim:
-  default_actor_config:
-    VMAX: [0.3, 0.5]
-    MAX_TALKING_DISTANCE: 1
-    TALKING_BASE_TIME: 5
-    CHATTING_PROBABILITY: [0.10, 0.25]
-    TELL_STORY_PROBABILITY: [0.05, 0.15]
-    GROUP_TALKING_PROBABILITY: [0.15, 0.25]
-    TALKING_AND_WALKING_PROBABILITY: 0
-    TELL_STORY_BASE_TIME: 5
-    FORCE_FACTOR_DESIRED: [1, 5]
-    FORCE_FACTOR_OBSTACLE: [1, 7]
-    FORCE_FACTOR_SOCIAL: [5, 8]
-    FORCE_FACTOR_ROBOT: [2, 10]
-    WAYPOINT_MODE: 1
-=======
 RANDOM:
   static:
     min: 0
@@ -55,7 +23,6 @@
     max: 0
     models: ["shelf"]
   dynamic:
-    min: 1
+    min: 5
     max: 5
-    models: ["actor1"]
->>>>>>> d86d4223
+    models: ["actor1"]