--- conflicted
+++ resolved
@@ -398,7 +398,6 @@
       Frames:
         All Enabled: false
         jackal_0_0_base_footprint:
-<<<<<<< HEAD
           Value: true
         jackal_0_0_odom:
           Value: true
@@ -409,8 +408,6 @@
         rto_0_0_base_footprint:
           Value: true
         rto_0_0_laser_link:
-=======
->>>>>>> 1329262f
           Value: true
         jackal_0_0_laser_link:
           Value: true
@@ -429,16 +426,8 @@
       Tree:
         map:
           jackal_0_0_odom:
-<<<<<<< HEAD
             jackal_0_0_base_footprint: {}
           odom: {}
-=======
-            jackal_0_0_base_footprint:
-              jackal_0_0_laser_link:
-                {}
-          odom:
-            {}
->>>>>>> 1329262f
       Update Interval: 0
       Value: true
     - Class: rviz/MarkerArray
@@ -1234,13 +1223,8 @@
       Near Clip Distance: 0.009999999776482582
       Scale: 45.043907165527344
       Target Frame: <Fixed Frame>
-<<<<<<< HEAD
       X: 10.555678367614746
       Y: 5.63629150390625
-=======
-      X: 16.188400268554688
-      Y: 13.112200736999512
->>>>>>> 1329262f
     Saved: ~
 Window Geometry:
   Displays:
