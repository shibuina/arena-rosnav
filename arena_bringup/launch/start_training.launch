--- conflicted
+++ resolved
@@ -66,29 +66,23 @@
   <include file="$(find arena_bringup)/launch/training/single_env_training.launch">
     <arg name="ns" value="eval_sim" />
     <arg name="model" value="$(arg model)" />
-<<<<<<< HEAD
     <arg name="SIMULATOR" value="$(arg SIMULATOR)" />
     <arg name="time_scale" value="$(arg time_scale)" />
     <arg name="headless" value="$(arg headless)" />
-=======
     <arg name="entity_manager" value="$(arg entity_manager)" />
     <arg name="sfm" value="$(arg sfm)" />
     <arg name="world_file" value="$(arg world_file)" />
->>>>>>> a211deec
   </include>
 
   <include file="$(find arena_bringup)/launch/training/start_envs.launch">
     <arg name="num_envs" value="$(arg num_envs)" />
     <arg name="ns_prefix" value="$(arg ns_prefix)" />
     <arg name="model" value="$(arg model)" />
-<<<<<<< HEAD
     <arg name="SIMULATOR" value="$(arg SIMULATOR)" />
     <arg name="time_scale" value="$(arg time_scale)" />
     <arg name="headless" value="$(arg headless)" />
-=======
     <arg name="entity_manager" value="$(arg entity_manager)" />
     <arg name="sfm" value="$(arg sfm)" />
->>>>>>> a211deec
   </include> 
   
   <node pkg="task_generator" name="task_generator_server" type="server.py" output="screen"/>
