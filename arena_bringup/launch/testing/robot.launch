<?xml version="1.0" encoding="UTF-8"?>
<launch>
  <!-- <env name="ROSCONSOLE_CONFIG_FILE" value="$(find arena_bringup)/params/rosconsole.conf"/> -->

  <!-- ___________ ARGS ___________ -->
<<<<<<< HEAD
  <arg name="SIMULATOR" default="gazebo"/>
=======
>>>>>>> 22989b4f
  <arg name="local_planner" default="" doc="local planner type [teb, dwa, mpc, rlca, arena, rosnav]" />

  <arg name="name" default="" />
  <arg name="model" default="" />
  <arg name="namespace" default="" />
  <arg name="sim_namespace" default="" />
  <arg name="frame" default="" /> <!-- frame name -->

  <arg name="train_mode" default="false" doc="If false, start the Rosnav Deployment Nodes" />
  <arg name="agent_name" default="$(arg name)" doc="DRL agent name to be deployed"
    unless="$(eval arg('local_planner') != 'rosnav')" />

  <arg name="complexity" default="1" />

  <!-- TODO: Add data recorder -->
  <arg name="record_data" default="false" />

  <param name="model" value="$(arg model)" />
  <param name="train_mode" value="$(arg train_mode)"
    unless="$(eval arg('local_planner') != 'rosnav')" />
  <param name="agent_name" value="$(arg agent_name)"
    unless="$(eval arg('local_planner') != 'rosnav')" />

  <remap from="$(arg namespace)/map" to="/map" />

  <group if="$(eval arg('complexity') > 1)">
    <include file="$(find arena_bringup)/launch/testing/amcl.launch">
      <arg name="namespace" value="$(arg namespace)" />
    </include>
  </group>

  <remap from="$(arg namespace)/odom" to="$(arg namespace)/odom_amcl"
    if="$(eval arg('complexity') > 1)" />

  <group ns="$(arg namespace)">
    <param name="local_planner" value="$(arg local_planner)" />
    <param name="agent_name" value="$(arg agent_name)"
      unless="$(eval arg('local_planner') != 'rosnav')" />
    <param name="model" value="$(arg model)" />

    <rosparam command="load"
      file="$(find arena-simulation-setup)/robot/$(arg model)/model_params.yaml" />
    <param name="robot_name" value="$(arg name)" />

    <node pkg="tf2_ros" type="static_transform_publisher" name="transform_broadcaster"
      args="0 0 0 0 0 0 1 map $(arg name)/odom" />

<<<<<<< HEAD
    <group if="$(eval arg('train_mode') == 'false')" >
      <group if="$(eval env('SIMULATOR') == 'gazebo')" >
        <include file="$(find arena-simulation-setup)/robot/$(arg model)/launch/control.launch">
          <arg name="robot_namespace" value="$(arg namespace)" />
          <arg name="frame" value="$(arg frame)" />
        </include>
        <node pkg="robot_state_publisher" type="robot_state_publisher" name="rob_st_pub">
          <remap from="/joint_states" to="$(arg namespace)/joint_states" />
        </node>
      </group>
=======
    <group if="$(eval arg('train_mode') != 'true' and env('SIMULATOR') == 'gazebo')">
      <include file="$(find arena-simulation-setup)/robot/$(arg model)/launch/control.launch">
        <arg name="robot_namespace" value="$(arg namespace)" />
        <arg name="frame" value="$(arg frame)" />
      </include>
      <node pkg="robot_state_publisher" type="robot_state_publisher" name="rob_st_pub">
        <remap from="/joint_states" to="$(arg namespace)/joint_states" />
      </node>
>>>>>>> 22989b4f
    </group>

    <node pkg="arena-evaluation" type="data_recorder_node.py" name="data_recorder_node"
      if="$(eval arg('record_data'))">
      <rosparam file="$(find arena_bringup)/configs/task_generator.yaml" command="load"
        ns="configuration" />
    </node>
    
    <!-- move_base plan manager: which provide basic global planner and cost map -->
    <group>

      <remap from="cmd_vel" to="$(arg namespace)/cmd_vel" />
      <remap from="odom" to="$(arg namespace)/odom" />

      <include file="$(find arena_bringup)/launch/testing/move_base/bootstrap.launch">
        <arg name="local_planner" value="$(arg local_planner)" />

        <arg name="model" value="$(arg model)" />
        <arg name="train_mode" value="$(arg train_mode)" if="$(eval arg('local_planner') == 'rosnav')" />
        <arg name="agent_name" value="$(arg agent_name)" if="$(eval arg('local_planner') == 'rosnav')" />
        <arg name="sim_namespace" value="$(arg sim_namespace)" if="$(eval arg('local_planner') == 'rosnav')" />

        <arg name="namespace" value="$(arg namespace)" />
        <arg name="frame" value="$(arg name)/" />

      </include>
    </group>

    <include file="$(find arena_bringup)/launch/utils/fake_localization.launch">
      <arg name="ns" value="$(arg namespace)" />
      <arg name="robot_name" value="$(arg model)" />
      <arg name="global_frame_id" value="map" />
      <arg name="odom_frame_id" value="$(arg frame)odom" />
    </include>

  </group>


</launch><|MERGE_RESOLUTION|>--- conflicted
+++ resolved
@@ -3,10 +3,6 @@
   <!-- <env name="ROSCONSOLE_CONFIG_FILE" value="$(find arena_bringup)/params/rosconsole.conf"/> -->
 
   <!-- ___________ ARGS ___________ -->
-<<<<<<< HEAD
-  <arg name="SIMULATOR" default="gazebo"/>
-=======
->>>>>>> 22989b4f
   <arg name="local_planner" default="" doc="local planner type [teb, dwa, mpc, rlca, arena, rosnav]" />
 
   <arg name="name" default="" />
@@ -14,6 +10,8 @@
   <arg name="namespace" default="" />
   <arg name="sim_namespace" default="" />
   <arg name="frame" default="" /> <!-- frame name -->
+
+  <arg name="SIMULATOR" default="flatland" />
 
   <arg name="train_mode" default="false" doc="If false, start the Rosnav Deployment Nodes" />
   <arg name="agent_name" default="$(arg name)" doc="DRL agent name to be deployed"
@@ -54,19 +52,7 @@
     <node pkg="tf2_ros" type="static_transform_publisher" name="transform_broadcaster"
       args="0 0 0 0 0 0 1 map $(arg name)/odom" />
 
-<<<<<<< HEAD
-    <group if="$(eval arg('train_mode') == 'false')" >
-      <group if="$(eval env('SIMULATOR') == 'gazebo')" >
-        <include file="$(find arena-simulation-setup)/robot/$(arg model)/launch/control.launch">
-          <arg name="robot_namespace" value="$(arg namespace)" />
-          <arg name="frame" value="$(arg frame)" />
-        </include>
-        <node pkg="robot_state_publisher" type="robot_state_publisher" name="rob_st_pub">
-          <remap from="/joint_states" to="$(arg namespace)/joint_states" />
-        </node>
-      </group>
-=======
-    <group if="$(eval arg('train_mode') != 'true' and env('SIMULATOR') == 'gazebo')">
+    <group if="$(eval arg('train_mode') != 'true' and arg('SIMULATOR') == 'gazebo')">
       <include file="$(find arena-simulation-setup)/robot/$(arg model)/launch/control.launch">
         <arg name="robot_namespace" value="$(arg namespace)" />
         <arg name="frame" value="$(arg frame)" />
@@ -74,7 +60,6 @@
       <node pkg="robot_state_publisher" type="robot_state_publisher" name="rob_st_pub">
         <remap from="/joint_states" to="$(arg namespace)/joint_states" />
       </node>
->>>>>>> 22989b4f
     </group>
 
     <node pkg="arena-evaluation" type="data_recorder_node.py" name="data_recorder_node"
