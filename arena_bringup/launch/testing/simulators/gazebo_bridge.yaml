# Clock synchronization
- ros_topic_name: "/clock"
  ros_type_name: "rosgraph_msgs/msg/Clock"
  gz_topic_name: "/world/default/clock"
  gz_type_name: "gz.msgs.Clock"
  qos_overrides:
    publisher:
      reliability: "reliable"
      durability: "volatile"
      history: "keep_last"
      depth: 10

# TF
- ros_topic_name: "/tf"
  ros_type_name: "tf2_msgs/msg/TFMessage"
  gz_topic_name: "/world/default/dynamic_pose/info"
  gz_type_name: "gz.msgs.Pose_V"
  qos_overrides:
    publisher:
      reliability: "reliable"
      durability: "volatile"
      history: "keep_last"
      depth: 10

# Static TF
- ros_topic_name: "/tf_static"
  ros_type_name: "tf2_msgs/msg/TFMessage"
  gz_topic_name: "/world/default/pose/info"
  gz_type_name: "gz.msgs.Pose_V"
  qos_overrides:
    publisher:
      reliability: "reliable"
      durability: "transient_local"
      history: "keep_last"
      depth: 10

# Joint states
- ros_topic_name: "/joint_states"
  ros_type_name: "sensor_msgs/msg/JointState"
  gz_topic_name: "/world/default/model/${robot_model}/joint_state"
  gz_type_name: "gz.msgs.Model"

# Odometry
- ros_topic_name: "/odom"
  ros_type_name: "nav_msgs/msg/Odometry"
  gz_topic_name: "/model/${robot_model}/odometry"
  gz_type_name: "gz.msgs.Odometry"
  qos_overrides:
    publisher:
      reliability: "reliable"
      durability: "volatile"
      history: "keep_last"
      depth: 10

# IMU
- ros_topic_name: "/imu"
  ros_type_name: "sensor_msgs/msg/Imu"
  gz_topic_name: "/world/default/model/${robot_model}/imu"
  gz_type_name: "gz.msgs.IMU"
  qos_overrides:
    publisher:
      reliability: "reliable"
      durability: "volatile"
      history: "keep_last"
      depth: 10

# Command velocity
- ros_topic_name: "/cmd_vel"
  ros_type_name: "geometry_msgs/msg/Twist"
  gz_topic_name: "/model/${robot_model}/cmd_vel"
  gz_type_name: "gz.msgs.Twist"


# Laser scan
- ros_topic_name: "scan"
  gz_topic_name: "/scan"
  ros_type_name: "sensor_msgs/msg/LaserScan"
  gz_type_name: "gz.msgs.LaserScan"

# Map
- ros_topic_name: "/map"
  ros_type_name: "nav_msgs/msg/OccupancyGrid"
  gz_topic_name: "/map"
  gz_type_name: "gz.msgs.OccupancyGrid"
  qos_overrides:
    publisher:
      reliability: "reliable"
      durability: "transient_local"
      history: "keep_last"
      depth: 1

<<<<<<< HEAD
# Hunavsim specific bridges

# - ros_topic_name: "/hunav/agents"
#   gz_topic_name: "/world/demo/agents"
#   ros_type_name: "hunav_msgs/msg/Agents"  
#   gz_type_name: "gz.msgs.Agents"
#   direction: GZ_TO_ROS

# - ros_topic_name: "/hunav/agent"
#   gz_topic_name: "/world/demo/agent"
#   ros_type_name: "hunav_msgs/msg/Agent"  
#   gz_type_name: "gz.msgs.Agent"
#   direction: GZ_TO_ROS

# - ros_topic_name: "/hunav/behavior"
#   gz_topic_name: "/world/demo/behavior"
#   ros_type_name: "hunav_msgs/msg/AgentBehavior" 
#   gz_type_name: "gz.msgs.AgentBehavior"
#   direction: GZ_TO_ROS
=======
# Gazebo Service Bridges
- ros_service_name: "/world/default/create"
  gz_service_name: "/world/default/create"
  ros_type_name: "ros_gz_interfaces.srv.SpawnEntity"
  gz_type_name: "gz.msgs.EntityFactory"

- ros_service_name: "/world/default/remove"
  gz_service_name: "/world/default/remove"
  ros_type_name: "ros_gz_interfaces.srv.DeleteEntity"
  gz_type_name: "gz.msgs.Entity"

- ros_service_name: "/world/default/set_pose"
  gz_service_name: "/world/default/set_pose"
  ros_type_name: "ros_gz_interfaces.srv.SetEntityPose"
  gz_type_name: "gz.msgs.Pose"

- ros_service_name: "/world/default/control"
  gz_service_name: "/world/default/control"
  ros_type_name: "ros_gz_interfaces.srv.ControlWorld"
  gz_type_name: "gz.msgs.WorldControl"
>>>>>>> 7da42225
<|MERGE_RESOLUTION|>--- conflicted
+++ resolved
@@ -89,7 +89,7 @@
       history: "keep_last"
       depth: 1
 
-<<<<<<< HEAD
+
 # Hunavsim specific bridges
 
 # - ros_topic_name: "/hunav/agents"
@@ -109,7 +109,7 @@
 #   ros_type_name: "hunav_msgs/msg/AgentBehavior" 
 #   gz_type_name: "gz.msgs.AgentBehavior"
 #   direction: GZ_TO_ROS
-=======
+
 # Gazebo Service Bridges
 - ros_service_name: "/world/default/create"
   gz_service_name: "/world/default/create"
@@ -130,4 +130,3 @@
   gz_service_name: "/world/default/control"
   ros_type_name: "ros_gz_interfaces.srv.ControlWorld"
   gz_type_name: "gz.msgs.WorldControl"
->>>>>>> 7da42225
