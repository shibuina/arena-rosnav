--- conflicted
+++ resolved
@@ -1,16 +1,80 @@
-- # First item in the list
-  ros_topic_name: /world/default/remove
-  ros_type_name: ros_gz_interfaces/srv/DeleteEntity
-  ros_topic_name: /world/default/remove
-  gz_type_name: gz.srv.DeleteEntity
+# Clock synchronization
+- ros_topic_name: "/clock"
+  ros_type_name: "rosgraph_msgs/msg/Clock"
+  gz_topic_name: "/world/default/clock"
+  gz_type_name: "gz.msgs.Clock"
+  qos_overrides:
+    publisher:
+      reliability: "reliable"
+      durability: "volatile"
+      history: "keep_last"
+      depth: 10
 
-- # Second item in the list
-  ros_topic_name: "/scan"
+# TF
+- ros_topic_name: "/tf"
+  ros_type_name: "tf2_msgs/msg/TFMessage"
+  gz_topic_name: "/world/default/dynamic_pose/info"
+  gz_type_name: "gz.msgs.Pose_V"
+  qos_overrides:
+    publisher:
+      reliability: "reliable"
+      durability: "volatile"
+      history: "keep_last"
+      depth: 10
+
+# Static TF
+- ros_topic_name: "/tf_static"
+  ros_type_name: "tf2_msgs/msg/TFMessage"
+  gz_topic_name: "/world/default/pose/info"
+  gz_type_name: "gz.msgs.Pose_V"
+  qos_overrides:
+    publisher:
+      reliability: "reliable"
+      durability: "transient_local"
+      history: "keep_last"
+      depth: 10
+
+# Joint states
+- ros_topic_name: "/joint_states"
+  ros_type_name: "sensor_msgs/msg/JointState"
+  gz_topic_name: "/world/default/model/${robot_model}/joint_state"
+  gz_type_name: "gz.msgs.Model"
+
+# Odometry
+- ros_topic_name: "/odom"
+  ros_type_name: "nav_msgs/msg/Odometry"
+  gz_topic_name: "/model/${robot_model}/odometry"
+  gz_type_name: "gz.msgs.Odometry"
+  qos_overrides:
+    publisher:
+      reliability: "reliable"
+      durability: "volatile"
+      history: "keep_last"
+      depth: 10
+
+# IMU
+- ros_topic_name: "/imu"
+  ros_type_name: "sensor_msgs/msg/Imu"
+  gz_topic_name: "/world/default/model/${robot_model}/imu"
+  gz_type_name: "gz.msgs.IMU"
+  qos_overrides:
+    publisher:
+      reliability: "reliable"
+      durability: "volatile"
+      history: "keep_last"
+      depth: 10
+
+# Command velocity
+- ros_topic_name: "/cmd_vel"
+  ros_type_name: "geometry_msgs/msg/Twist"
+  gz_topic_name: "/model/${robot_model}/cmd_vel"
+  gz_type_name: "gz.msgs.Twist"
+
+
+# Laser scan
+- ros_topic_name: "scan"
+  gz_topic_name: "/scan"
   ros_type_name: "sensor_msgs/msg/LaserScan"
-<<<<<<< HEAD
-  gz_topic_name: "/world/default/model/jackal/front/laser/scan"
-  gz_type_name: "gz.msgs.LaserScan"
-=======
   gz_type_name: "gz.msgs.LaserScan"
 
 # Map
@@ -66,4 +130,3 @@
   gz_service_name: "/world/default/control"
   ros_type_name: "ros_gz_interfaces.srv.ControlWorld"
   gz_type_name: "gz.msgs.WorldControl"
->>>>>>> 4eaee379
