--- conflicted
+++ resolved
@@ -106,33 +106,18 @@
 #   local-name: ../planners/all_in_one
 #   uri: https://github.com/Arena-Rosnav/all_in_one
 #   version: master
-<<<<<<< HEAD
 - git:
    local-name: ../planners/applr
    uri: https://github.com/Arena-Rosnav/applr
    version: mbf
-#- git:
-#   local-name: ../planners/lflh
-#   uri: https://github.com/Arena-Rosnav/lflh
-#   version: master
+- git:
+   local-name: ../planners/lflh
+   uri: https://github.com/Arena-Rosnav/lflh
+   version: mbf
 - git:
    local-name: ../planners/dragon
    uri: https://github.com/Arena-Rosnav/dragon
    version: mbf
-=======
-#- git:
-#   local-name: ../planners/applr
-#   uri: https://github.com/Arena-Rosnav/applr
-#   version: master
-- git:
-   local-name: ../planners/lflh
-   uri: https://github.com/Arena-Rosnav/lflh
-   version: master
-#- git:
-#   local-name: ../planners/dragon
-#   uri: https://github.com/Arena-Rosnav/dragon
-#   version: master
->>>>>>> 13d5e313
 #- git:
 #   local-name: ../planners/trail
 #   uri: https://github.com/Arena-Rosnav/trail
