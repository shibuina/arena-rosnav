[tool.poetry]
name = "arena-rosnav"
version = "0.1.0"
description = ""
authors = ["ReykCS <reyk-carstens@web.de>"]

[tool.poetry.dependencies]
python = "^3.8,<3.11"
torch = "^1.11.0"
rospkg = "^1.4.0"
PyYAML = "^6.0"
filelock = "^3.7.1"
scipy = "^1.8.1"
empy = "^3.3.4"
defusedxml = "^0.7.1"
lxml = "^4.9.1"
wandb = "^0.13.9"
seaborn = "^0.12.2"
netifaces = "^0.11.0"
tensorboard = "^2.12.2"
stable-baselines3 = {path = "../utils-extern/misc/stable-baselines3", develop = true}
torchdiffeq = "^0.2.3"
diffcp = "^1.0.21"
cvxpy = "^1.3.0"
cvxpylayers = "^0.1.5"
mpi4py = "^3.1.4"
gputil = "^1.4.0"
tensorboardx = "^2.6"
gym = "^0.22"
<<<<<<< HEAD
opencv-python = "^4.8"
=======
sb3-contrib = "^2.1.0"
>>>>>>> 44f55a03

[tool.poetry.dev-dependencies]

[build-system]
requires = ["setuptools==62.2.0", "wheel==0.38.4"]
build-backend = "setuptools.build_meta"<|MERGE_RESOLUTION|>--- conflicted
+++ resolved
@@ -27,11 +27,8 @@
 gputil = "^1.4.0"
 tensorboardx = "^2.6"
 gym = "^0.22"
-<<<<<<< HEAD
 opencv-python = "^4.8"
-=======
 sb3-contrib = "^2.1.0"
->>>>>>> 44f55a03
 
 [tool.poetry.dev-dependencies]
 
