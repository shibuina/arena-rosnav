--- conflicted
+++ resolved
@@ -108,16 +108,4 @@
                 Config.Obstacles.OBSTACLE_MAX_RADIUS = param.value
             elif param.name == 'episodes':
                 Config.General.DESIRED_EPISODES = float(param.value)
-<<<<<<< HEAD
-        return rclpy.parameter.ParameterValue()
-
-TASKGEN_CONFIGNODE = TaskGenerator_ConfigNode
-
-def main(args=None):
-    rclpy.init(args=args)
-    global TASKGEN_CONFIGNODE
-    TASKGEN_CONFIGNODE = TaskGenerator_ConfigNode()
-    rclpy.spin(TASKGEN_CONFIGNODE)
-=======
-        return rclpy.parameter.ParameterValue()
->>>>>>> 78835472
+        return rclpy.parameter.ParameterValue()