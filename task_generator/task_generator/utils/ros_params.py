import typing
import abc

import rclpy
import rclpy.exceptions
import rclpy.node
import rcl_interfaces.msg

import rclpy.parameter
from task_generator.shared import DefaultParameter


class ROSParam[T](abc.ABC):

    @abc.abstractmethod
    def __init__(
        self,
        /,
        name: str,
        value: typing.Any,
        *,
        parse: typing.Optional[typing.Callable[[
            typing.Any], T]] = None,
        **kwargs,
    ) -> None:
        ...

    @property
    @abc.abstractmethod
    def value(self) -> T:
        """
        Get cached value.
        """

    @value.setter
    @abc.abstractmethod
    def value(self, value):
        """
        Set value and publish.
        """


T = typing.TypeVar('T')
U = typing.TypeVar('U')


class ROSParamServer(rclpy.node.Node):

<<<<<<< HEAD
    class _ROSParam(RosParam, abc.ABC, typing.Generic[T]):
=======
    class _ROSParam[T](ROSParam, abc.ABC):
>>>>>>> 3917f343
        """
        Wrapper that handles callbacks.
        """

        _node: "ROSParamServer"
        _name: str

        _type: typing.TypeVar
        _from_param: typing.Callable[[typing.Any], T]

        _value: T
        _parameter_value: typing.Any

        @staticmethod
        def identity(x, *args):
            """
            lambda x: x
            """
            return x

        def __init__(
            self,
            /,
            name: str,
            value: typing.Any,
            *,
            parse: typing.Optional[typing.Callable[[
                typing.Any], T]] = None,
            **kwargs,
        ) -> None:
            self._name = name

            if parse is None:
                parse = self.identity
            self._from_param = parse

            self._parameter_value = value
            self._value = parse(self._parameter_value)
            self._node.register_param(self, value, **kwargs)

        @property
        def name(self) -> str:
            return self._name

        @property
        def value(self) -> T:
            return self._value

        @value.setter
        def value(self, value: typing.Any):
            self._node.set_parameters([
                rclpy.parameter.Parameter(
                    name=self._name,
                    value=value
                )
            ])

        @property
        def param(self) -> typing.Any:
            return self._parameter_value

        @param.setter
        def param(self, value: typing.Any):
            self._value = self._from_param(value)

        def callback(self, value: typing.Any) -> bool:
            self.param = value
            return True

    __callbacks: typing.Dict[
        str,
        typing.Set[typing.Callable[[typing.Any], bool]]
    ]

    def register_param(self, param: _ROSParam, value: typing.Any, **kwargs):

        parameter_known = param.name in self.__callbacks

        self.__callbacks.setdefault(param.name, set()).add(param.callback)

        if not parameter_known:
            try:
                self.declare_parameter(param.name, value, **kwargs)
            except rclpy.exceptions.ParameterAlreadyDeclaredException:
                pass

    def _callback(self, params):
        successful = True
        for param in params:
            for callback in self.__callbacks.get(param.name, set()):
                successful &= callback(param.value)
        return rcl_interfaces.msg.SetParametersResult(successful=successful)

    @property
    def ROSParam(self) -> typing.Type["_ROSParam"]:
        """
        Typed ROS2 parameter class with callbacks.
        """
<<<<<<< HEAD
        class ROSParam(self._ROSParam[T], typing.Generic[T]):
=======
        class _ROSParam[T](self._ROSParam[T]):
>>>>>>> 3917f343
            _node = self
        return _ROSParam

    class rosparam(typing.Generic[T]):
        """
        Light-weight stateless interface for singular typed rosparam actions (short-lived).
        Runtime checks are not performed.
        Use ROSParam instead for most use cases.
        """

        _node: "ROSParamServer"

        class _unspecified(object):
            ...

        @classmethod
        def declare_safe(cls, param_name: str,
                         value: typing.Any, **kwargs) -> None:
            try:
                cls._node.declare_parameter(param_name, value, **kwargs)
            except rclpy.exceptions.ParameterAlreadyDeclaredException:
                pass

        @classmethod
        def get_unsafe(cls, param_name: str,
                       default: "T | typing.Type[_unspecified]" = _unspecified) -> T:
            """
            Get value of parameter.
            """

            result = cls._node.get_parameter_or(
                param_name
            )
            if result.type_ is rclpy.parameter.Parameter.Type.NOT_SET:
                raise ValueError(
                    f'parameter {param_name} is unset and no default passed'
                )
            return result.value

        @classmethod
        def get(cls, param_name: str, default: T) -> T:
            """
            Get value of parameter. Declare if undeclared.
            """
            cls.declare_safe(param_name, default)
            return cls.get_unsafe(param_name)

        @classmethod
        def set_unsafe(cls, param_name: str, value: T) -> bool:
            """
            Set value of parameter.
            """

            return cls._node.set_parameters([
                rclpy.parameter.Parameter(param_name, value=value)
            ])[0].successful

        @classmethod
        def set(cls, param_name: str, value: T) -> bool:
            """
            Set value of parameter. Declare if undeclared.
            """

            try:
                return cls.set_unsafe(param_name, value)
            except rclpy.exceptions.ParameterNotDeclaredException:
                cls._node.declare_parameter(param_name, value)
                return True

    def __init__(self):
        self.rosparam._node = self
        self.__callbacks = {}
        self.add_on_set_parameters_callback(self._callback)<|MERGE_RESOLUTION|>--- conflicted
+++ resolved
@@ -9,8 +9,11 @@
 import rclpy.parameter
 from task_generator.shared import DefaultParameter
 
-
-class ROSParam[T](abc.ABC):
+T = typing.TypeVar('T')
+U = typing.TypeVar('U')
+
+
+class ROSParam(abc.ABC, typing.Generic[T]):
 
     @abc.abstractmethod
     def __init__(
@@ -40,17 +43,9 @@
         """
 
 
-T = typing.TypeVar('T')
-U = typing.TypeVar('U')
-
-
 class ROSParamServer(rclpy.node.Node):
 
-<<<<<<< HEAD
-    class _ROSParam(RosParam, abc.ABC, typing.Generic[T]):
-=======
-    class _ROSParam[T](ROSParam, abc.ABC):
->>>>>>> 3917f343
+    class _ROSParam(ROSParam, abc.ABC, typing.Generic[T]):
         """
         Wrapper that handles callbacks.
         """
@@ -149,11 +144,7 @@
         """
         Typed ROS2 parameter class with callbacks.
         """
-<<<<<<< HEAD
-        class ROSParam(self._ROSParam[T], typing.Generic[T]):
-=======
-        class _ROSParam[T](self._ROSParam[T]):
->>>>>>> 3917f343
+        class _ROSParam(self._ROSParam[T], typing.Generic[T]):
             _node = self
         return _ROSParam
 
@@ -179,13 +170,14 @@
 
         @classmethod
         def get_unsafe(cls, param_name: str,
-                       default: "T | typing.Type[_unspecified]" = _unspecified) -> T:
+                       default: typing.Optional[T] = None) -> T:
             """
             Get value of parameter.
             """
 
             result = cls._node.get_parameter_or(
-                param_name
+                param_name,
+                default,
             )
             if result.type_ is rclpy.parameter.Parameter.Type.NOT_SET:
                 raise ValueError(
