--- conflicted
+++ resolved
@@ -38,7 +38,10 @@
 
 import map_distance_server.srv as map_distance_server_srvs
 import std_msgs.msg as std_msgs
-from std_srvs.srv import Empty
+import std_srvs.srv as std_srvs
+
+import rclpy.node
+import ament_index_python
 
 
 def create_default_robot_list(
@@ -83,7 +86,7 @@
         raise Exception()
 
 
-class TaskGenerator:
+class TaskGenerator(rclpy.node.Node):
     """
     Task Generator Node
     Will initialize and reset all tasks. The task to use is read from the `/task_mode` param.
@@ -122,7 +125,7 @@
             )
 
             # Services
-            self.create_service(Empty, "reset_task", self._reset_task_srv_callback)
+            self.create_service(std_srvs.Empty, "reset_task", self._reset_task_srv_callback)
         # Vars
         self._env_wrapper = SimulatorFactory.instantiate(Utils.get_simulator())(
             namespace=self._namespace
@@ -130,7 +133,7 @@
 
         # Loaders
         self._robot_loader = ModelLoader(
-            os.path.join(get_package_share_directory("arena_simulation_setup"), "entities", "robots")
+            os.path.join(ament_index_python.get_package_share_directory("arena_simulation_setup"), "entities", "robots")
         )
 
         if not self._train_mode:
@@ -332,11 +335,7 @@
         if self._task.is_done:
             self.reset_task()
 
-<<<<<<< HEAD
-    def _reset_task_srv_callback(self, req: std_srvs.Empty_Request):
-=======
-    def _reset_task_srv_callback(self, request: Empty.Request, response: Empty.Response):
->>>>>>> 96d478e0
+    def _reset_task_srv_callback(self, request: std_srvs.Empty.Request, response: std_srvs.Empty.Response):
         rospy.logdebug("Task Generator received task-reset request!")
         
         self.reset_task()
