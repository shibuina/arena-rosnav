--- conflicted
+++ resolved
@@ -1,12 +1,12 @@
 import rospy
 
-from gazebo_msgs.msg import ModelState
-from gazebo_msgs.srv import SetModelState, SetModelStateRequest, DeleteModel, SpawnModel, SpawnModelRequest, DeleteModelRequest, DeleteModelResponse
+import gazebo_msgs.msg as gazebo_msgs
+import gazebo_msgs.srv as gazebo_srvs
 
-from geometry_msgs.msg import Pose, PoseStamped, Point, Quaternion
+import geometry_msgs.msg as geometry_msgs
 
-from std_msgs.msg import Empty
-from std_srvs.srv import Empty
+import std_msgs.msg as std_msgs
+import std_srvs.srv as std_srvs
 
 
 from task_generator.simulators.simulator_factory import SimulatorFactory
@@ -16,7 +16,7 @@
 from task_generator.simulators.base_simulator import BaseSimulator
 from task_generator.simulators.simulator_factory import SimulatorFactory
 
-from task_generator.shared import ModelType, RobotProps
+from task_generator.shared import ModelType, PositionOrientation, RobotProps
 
 
 T = Constants.WAIT_FOR_SERVICE_TIMEOUT
@@ -37,7 +37,7 @@
         super().__init__(namespace)
         self._goal_pub = rospy.Publisher(
             self._namespace("/goal"),
-            PoseStamped,
+            geometry_msgs.PoseStamped,
             queue_size=1,
             latch=True
         )
@@ -49,16 +49,16 @@
         rospy.wait_for_service("/gazebo/set_model_state", timeout=20)
 
         self._spawn_model[ModelType.URDF] = rospy.ServiceProxy(
-            self._namespace("gazebo", "spawn_urdf_model"), SpawnModel
+            self._namespace("gazebo", "spawn_urdf_model"), gazebo_srvs.SpawnModel
         )
         self._spawn_model[ModelType.SDF] = rospy.ServiceProxy(
-            self._namespace("gazebo", "spawn_sdf_model"), SpawnModel
+            self._namespace("gazebo", "spawn_sdf_model"), gazebo_srvs.SpawnModel
         )
         self._move_model_srv = rospy.ServiceProxy(
-            "/gazebo/set_model_state", SetModelState, persistent=True
+            "/gazebo/set_model_state", gazebo_srvs.SetModelState, persistent=True
         )
-        self._unpause = rospy.ServiceProxy("/gazebo/unpause_physics", Empty)
-        self._pause = rospy.ServiceProxy("/gazebo/pause_physics", Empty)
+        self._unpause = rospy.ServiceProxy("/gazebo/unpause_physics", std_srvs.Empty)
+        self._pause = rospy.ServiceProxy("/gazebo/pause_physics", std_srvs.Empty)
 
         rospy.loginfo("Waiting for gazebo services...")
         rospy.wait_for_service("gazebo/spawn_sdf_model")
@@ -66,7 +66,7 @@
 
         rospy.loginfo("service: spawn_sdf_model is available ....")
         self._remove_model_srv = rospy.ServiceProxy(
-            "gazebo/delete_model", DeleteModel)
+            "gazebo/delete_model", gazebo_srvs.DeleteModel)
 
     def before_reset_task(self):
         self._pause()
@@ -81,16 +81,16 @@
 
     def move_entity(self, name, position):
 
-        request = SetModelStateRequest()
-        request.model_state = ModelState()
+        request = gazebo_srvs.SetModelStateRequest()
+        request.model_state = gazebo_msgs.ModelState()
 
         request.model_state.model_name = name
-        pose = Pose()
-        pose.position.x = position[0]
-        pose.position.y = position[1]
-        pose.position.z = 0.35
-        pose.orientation = Quaternion(
-            *quaternion_from_euler(0.0, 0.0, position[2], axes="sxyz")
+        pose = geometry_msgs.Pose()
+        pose.position.x = position.x
+        pose.position.y = position.y
+        pose.position.z = 0
+        pose.orientation = geometry_msgs.Quaternion(
+            *quaternion_from_euler(0.0, 0.0, position.orientation, axes="sxyz")
         )
         request.model_state.pose = pose
         request.model_state.reference_frame = "world"
@@ -98,61 +98,45 @@
         self._move_model_srv(request)
 
     def spawn_entity(self, entity):
-        request = SpawnModelRequest()
+        request = gazebo_srvs.SpawnModelRequest()
 
         model = entity.model.get(self.MODEL_TYPES)
 
         request.model_name = entity.name
         request.model_xml = model.description
-        request.initial_pose = Pose(
-            position=Point(
+        request.initial_pose = geometry_msgs.Pose(
+            position=geometry_msgs.Point(
                 x=entity.position.x,
                 y=entity.position.y,
                 z=0
             ),
-<<<<<<< HEAD
-            orientation=Quaternion(*quaternion_from_euler(0.0, 0.0, entity.position.orientation, axes="sxyz")
-=======
-            orientation=Quaternion(*quaternion_from_euler(0.0, 0.0, entity.position[2], axes="sxyz")
->>>>>>> 44f55a03
-                                   )
+            orientation=geometry_msgs.Quaternion(*quaternion_from_euler(0.0, 0.0, entity.position.orientation, axes="sxyz"))
         )
         request.robot_namespace = self._namespace(entity.name)
         request.reference_frame = "world"
 
-<<<<<<< HEAD
-        rospy.set_param(request.robot_namespace(
-            "robot_description"), model.description)
-        rospy.set_param(request.robot_namespace(
-            "tf_prefix"), str(request.robot_namespace))
-=======
         if isinstance(entity, RobotProps):
             rospy.set_param(request.robot_namespace(
                 "robot_description"), model.description)
             rospy.set_param(request.robot_namespace(
                 "tf_prefix"), str(request.robot_namespace))
->>>>>>> 44f55a03
 
         res = self.spawn_model(model.type, request)
 
         return res.success
 
     def delete_entity(self, name):
-        res: DeleteModelResponse = self._remove_model_srv(
-            DeleteModelRequest(model_name=name))
+        res: gazebo_srvs.DeleteModelResponse = self._remove_model_srv(gazebo_srvs.DeleteModelRequest(model_name=name))
         return bool(res.success)
 
-    def _publish_goal(self, goal):
-        goal_msg = PoseStamped()
+    def _publish_goal(self, goal: PositionOrientation):
+        goal_msg = geometry_msgs.PoseStamped()
         goal_msg.header.seq = 0
         goal_msg.header.stamp = rospy.get_rostime()
         goal_msg.header.frame_id = "map"
-        goal_msg.pose.position.x = goal[0]
-        goal_msg.pose.position.y = goal[1]
-
-        goal_msg.pose.orientation.w = 0
-        goal_msg.pose.orientation.x = 0
-        goal_msg.pose.orientation.y = 0
-        goal_msg.pose.orientation.z = 1
+        goal_msg.pose.position.x = goal.x
+        goal_msg.pose.position.y = goal.y
+        goal_msg.pose.orientation=geometry_msgs.Quaternion(*quaternion_from_euler(0.0, 0.0, goal.orientation, axes="sxyz"))
+        
 
         self._goal_pub.publish(goal_msg)