import dataclasses
from enum import Enum
import enum
import math
from typing import Any, Callable, Optional

import numpy as np

import rospy
from task_generator.shared import Namespace, rosparam_get
import dynamic_reconfigure.client

<<<<<<< HEAD

class Defaults:
    class task_config:
        no_of_episodes = 5


class _Constants:

    @property
    def GOAL_TOLERANCE_RADIUS(self):
        return rosparam_get(float, "goal_radius", 1.0)

    @property
    def GOAL_TOLERANCE_ANGLE(self):
        return rosparam_get(float, "goal_tolerance_angle", 30 * math.pi / 180)

    @property
    def TIMEOUT(self):
        return rosparam_get(float, "timeout", 3*60)  # 3 min

    @property
    def WAIT_FOR_SERVICE_TIMEOUT(self):
        return rosparam_get(float, "timeout_wait_for_service", 60)  # 60 secs

    @property
    def MAX_RESET_FAIL_TIMES(self):
        return rosparam_get(int, "max_reset_fail_times", 10)

    class ObstacleManager:
        DYNAMIC_OBSTACLES = 15
        STATIC_OBSTACLES = 15
        INTERACTIVE_OBSTACLES = 15
=======
class Constants:
>>>>>>> 1ff6d2d3

    DEFAULT_PEDESTRIAN_MODEL = "actor1"

    TASK_GENERATOR_SERVER_NODE = Namespace("task_generator_server")

    class Simulator(Enum):
        FLATLAND = "flatland"
        GAZEBO = "gazebo"
        UNITY = "unity"

    class ArenaType(Enum):
        TRAINING = "training"
        DEPLOYMENT = "deployment"

    class EntityManager(Enum):
        PEDSIM = "pedsim"
        FLATLAND = "flatland"

    class TaskMode:
        @enum.unique
        class TM_Obstacles(enum.Enum):
            PARAMETRIZED = "parametrized"
            RANDOM = "random"
            SCENARIO = "scenario"

            @classmethod
            def prefix(cls, *args):
                return Namespace("tm_obstacles")(*args)

        @enum.unique
        class TM_Robots(enum.Enum):
            GUIDED = "guided"
            EXPLORE = "explore"
            RANDOM = "random"
            SCENARIO = "scenario"

            @classmethod
            def prefix(cls, *args):
                return Namespace("tm_robots")(*args)

        @enum.unique
        class TM_Module(enum.Enum):
            STAGED = "staged"
            DYNAMIC_MAP = "dynamic_map"
            CLEAR_FORBIDDEN_ZONES = "clear_forbidden_zones"
            RVIZ_UI = "rviz_ui"
            BENCHMARK = "benchmark"

            @classmethod
            def prefix(cls, *args):
                return Namespace("tm_module")(*args)

    class MapGenerator:
        NODE_NAME = "map_generator"
        MAP_FOLDER_NAME = "dynamic_map"

    PLUGIN_FULL_RANGE_LASER = {
        "type": "Laser",
        "name": "full_static_laser",
        "frame": "full_laser",
        "topic": "full_scan",
        "body": "base_link",
        "broadcast_tf": "true",
        "origin": [0, 0, 0],
        "range": 2.0,
        "angle": {"min": -3.14, "max": 3.14, "increment": 0.01745},
        "noise_std_dev": 0.0,
        "update_rate": 10,
    }


<<<<<<< HEAD
# TODO make everything dynamic_reconfigure
Constants = _Constants()
=======
# TaskConfig


@dataclasses.dataclass
class TaskConfig_General:
    WAIT_FOR_SERVICE_TIMEOUT: float = dataclasses.field(default_factory=lambda:rosparam_get(float, "timeout_wait_for_service", 60))
    MAX_RESET_FAIL_TIMES: int = dataclasses.field(default_factory=lambda:rosparam_get(int, "max_reset_fail_times", 10))
    RNG: np.random.Generator = dataclasses.field(default_factory=lambda:np.random.default_rng())
    DESIRED_EPISODES: float = float("inf")


@dataclasses.dataclass
class TaskConfig_Robot:
    GOAL_TOLERANCE_RADIUS: float = 1.0
    GOAL_TOLERANCE_ANGLE: float = 30 * math.pi/180
    SPAWN_ROBOT_SAFE_DIST: float = 0.25
    TIMEOUT: float = float("inf")


@dataclasses.dataclass
class TaskConfig_Obstacles:
    OBSTACLE_MAX_RADIUS: float = 15


@dataclasses.dataclass
class TaskConfig:
    General: TaskConfig_General = dataclasses.field(default_factory=lambda:TaskConfig_General())
    Robot: TaskConfig_Robot = dataclasses.field(default_factory=lambda:TaskConfig_Robot())
    Obstacles: TaskConfig_Obstacles = dataclasses.field(default_factory=lambda:TaskConfig_Obstacles())


Config = TaskConfig()

def _cb_reconfigure(config):
    global Config

    Config.General.RNG=np.random.default_rng((lambda x: x if x >= 0 else None)(config["RANDOM_seed"]))
    Config.General.DESIRED_EPISODES=(lambda x: float("inf") if x<0 else x)(config["episodes"])
    
    Config.Robot.GOAL_TOLERANCE_RADIUS=config["goal_radius"]
    Config.Robot.GOAL_TOLERANCE_ANGLE=config["goal_tolerance_angle"]
    Config.Robot.TIMEOUT=(lambda x: float("inf") if x<0 else x)(config["timeout"])

dynamic_reconfigure.client.Client(
    name=Constants.TASK_GENERATOR_SERVER_NODE,
    config_callback=_cb_reconfigure
)
>>>>>>> 1ff6d2d3


class FlatlandRandomModel:
    BODY = {
        "name": "base_link",
        "pose": [0, 0, 0],
        "color": [1, 0.2, 0.1, 1.0],
        "footprints": [],
    }
    FOOTPRINT = {
        "density": 1,
        "restitution": 1,
        "layers": ["all"],
        "collision": "true",
        "sensor": "false",
    }
    MIN_RADIUS = 0.2
    MAX_RADIUS = 0.6
    RANDOM_MOVE_PLUGIN = {
        "type": "RandomMove",
        "name": "RandomMove_Plugin",
        "body": "base_link",
    }
    LINEAR_VEL = 0.2
    ANGLUAR_VEL_MAX = 0.2


# no ~configuration possible because node is not fully initialized at this point
pedsim_ns = Namespace(
    "task_generator_node/configuration/pedsim/default_actor_config")

<<<<<<< HEAD
# TODO make everything dynamic_reconfigure


=======

# TODO make everything dynamic_reconfigure
>>>>>>> 1ff6d2d3
def lp(parameter: str, fallback: Any) -> Callable[[Optional[Any]], Any]:
    """
    load pedsim param
    """

    # load once at the start
    val = rospy.get_param(pedsim_ns(parameter), fallback)

    def gen(): return val

    if isinstance(val, list):
        lo, hi = val[:2]

        def gen(): return min(
            hi,
<<<<<<< HEAD
            max(lo,
                random.normalvariate((hi + lo) / 2, (hi - lo) / 6)
                )
=======
            max(
                lo,
                Config.General.RNG.normal((hi + lo) / 2, (hi - lo) / 6)
            )
>>>>>>> 1ff6d2d3
        )
        # gen = lambda: random.uniform(lo, hi)

    return lambda x: x if x is not None else gen()


class Pedsim:
    VMAX = lp("VMAX", 0.3)
    START_UP_MODE = lp("START_UP_MODE", "default")
    WAIT_TIME = lp("WAIT_TIME", 0.0)
    TRIGGER_ZONE_RADIUS = lp("TRIGGER_ZONE_RADIUS", 0.0)
    CHATTING_PROBABILITY = lp("CHATTING_PROBABILITY", 0.0)
    TELL_STORY_PROBABILITY = lp("TELL_STORY_PROBABILITY", 0.0)
    GROUP_TALKING_PROBABILITY = lp("GROUP_TALKING_PROBABILITY", 0.0)
    TALKING_AND_WALKING_PROBABILITY = lp(
        "TALKING_AND_WALKING_PROBABILITY", 0.0)
    REQUESTING_SERVICE_PROBABILITY = lp("REQUESTING_SERVICE_PROBABILITY", 0.0)
    REQUESTING_GUIDE_PROBABILITY = lp("REQUESTING_GUIDE_PROBABILITY", 0.0)
    REQUESTING_FOLLOWER_PROBABILITY = lp(
        "REQUESTING_FOLLOWER_PROBABILITY", 0.0)
    MAX_TALKING_DISTANCE = lp("MAX_TALKING_DISTANCE", 5.0)
    MAX_SERVICING_RADIUS = lp("MAX_SERVICING_RADIUS", 5.0)
    TALKING_BASE_TIME = lp("TALKING_BASE_TIME", 10.0)
    TELL_STORY_BASE_TIME = lp("TELL_STORY_BASE_TIME", 0.0)
    GROUP_TALKING_BASE_TIME = lp("GROUP_TALKING_BASE_TIME", 10.0)
    TALKING_AND_WALKING_BASE_TIME = lp("TALKING_AND_WALKING_BASE_TIME", 6.0)
    RECEIVING_SERVICE_BASE_TIME = lp("RECEIVING_SERVICE_BASE_TIME", 20.0)
    REQUESTING_SERVICE_BASE_TIME = lp("REQUESTING_SERVICE_BASE_TIME", 30.0)
    FORCE_FACTOR_DESIRED = lp("FORCE_FACTOR_DESIRED", 1.0)
    FORCE_FACTOR_OBSTACLE = lp("FORCE_FACTOR_OBSTACLE", 1.0)
    FORCE_FACTOR_SOCIAL = lp("FORCE_FACTOR_SOCIAL", 5.0)
    FORCE_FACTOR_ROBOT = lp("FORCE_FACTOR_ROBOT", 0.0)
    WAYPOINT_MODE = lp("WAYPOINT_MODE", 0)


class UnityConstants:
    WALL_HEIGHT = 4.0<|MERGE_RESOLUTION|>--- conflicted
+++ resolved
@@ -10,42 +10,8 @@
 from task_generator.shared import Namespace, rosparam_get
 import dynamic_reconfigure.client
 
-<<<<<<< HEAD
-
-class Defaults:
-    class task_config:
-        no_of_episodes = 5
-
-
-class _Constants:
-
-    @property
-    def GOAL_TOLERANCE_RADIUS(self):
-        return rosparam_get(float, "goal_radius", 1.0)
-
-    @property
-    def GOAL_TOLERANCE_ANGLE(self):
-        return rosparam_get(float, "goal_tolerance_angle", 30 * math.pi / 180)
-
-    @property
-    def TIMEOUT(self):
-        return rosparam_get(float, "timeout", 3*60)  # 3 min
-
-    @property
-    def WAIT_FOR_SERVICE_TIMEOUT(self):
-        return rosparam_get(float, "timeout_wait_for_service", 60)  # 60 secs
-
-    @property
-    def MAX_RESET_FAIL_TIMES(self):
-        return rosparam_get(int, "max_reset_fail_times", 10)
-
-    class ObstacleManager:
-        DYNAMIC_OBSTACLES = 15
-        STATIC_OBSTACLES = 15
-        INTERACTIVE_OBSTACLES = 15
-=======
+
 class Constants:
->>>>>>> 1ff6d2d3
 
     DEFAULT_PEDESTRIAN_MODEL = "actor1"
 
@@ -117,10 +83,6 @@
     }
 
 
-<<<<<<< HEAD
-# TODO make everything dynamic_reconfigure
-Constants = _Constants()
-=======
 # TaskConfig
 
 
@@ -168,7 +130,6 @@
     name=Constants.TASK_GENERATOR_SERVER_NODE,
     config_callback=_cb_reconfigure
 )
->>>>>>> 1ff6d2d3
 
 
 class FlatlandRandomModel:
@@ -200,14 +161,8 @@
 pedsim_ns = Namespace(
     "task_generator_node/configuration/pedsim/default_actor_config")
 
-<<<<<<< HEAD
+
 # TODO make everything dynamic_reconfigure
-
-
-=======
-
-# TODO make everything dynamic_reconfigure
->>>>>>> 1ff6d2d3
 def lp(parameter: str, fallback: Any) -> Callable[[Optional[Any]], Any]:
     """
     load pedsim param
@@ -223,16 +178,10 @@
 
         def gen(): return min(
             hi,
-<<<<<<< HEAD
-            max(lo,
-                random.normalvariate((hi + lo) / 2, (hi - lo) / 6)
-                )
-=======
             max(
                 lo,
                 Config.General.RNG.normal((hi + lo) / 2, (hi - lo) / 6)
             )
->>>>>>> 1ff6d2d3
         )
         # gen = lambda: random.uniform(lo, hi)
 
