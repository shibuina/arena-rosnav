from task_generator.constants import Constants
import rospy
import numpy as np
import os
import xml.etree.ElementTree as ET
import rospkg
from task_generator.manager.pedsim_manager import PedsimManager
import time


class ObstacleManager:
    def __init__(self, namespace, map_manager, simulator):
        self.map_manager = map_manager
        self.namespace = namespace
        self.simulator = simulator
        self.first_reset = True
        self.pedsimManager = PedsimManager(namespace)

    # TASK MODE SCENARIO 
    def start_scenario(self, scenario):
<<<<<<< HEAD
        self.simulator.spawn_pedsim_agents(scenario["obstacles"]["dynamic"])

    def reset_scenario(self, scenario):
        self.simulator.remove_all_obstacles()

        if not scenario.get("obstacles") or not scenario.get("obstacles").get("static") or not scenario.get("obstacles").get("dynamic"):
            return

        for obstacle in scenario["obstacles"]["static"]:
            self.simulator.spawn_obstacle(
                [*obstacle["pos"], 0],
                yaml_path=obstacle["yaml_path"],
            )

        for obstacle in scenario["obstacles"]["dynamic"]:
            self.simulator.spawn_obstacle(
                [*obstacle["pos"], 0],
                yaml_path=obstacle["yaml_path"],
            )

=======
        print("spawning scenario obstacles")
        if rospy.get_param("pedsim"):
            self.pedsimManager.spawn_pedsim_map_obstacles()
            self.pedsimManager.spawn_pedsim_dynamic_scenario_obstacles(scenario["obstacles"]["dynamic"])
            self.pedsimManager.spawn_pedsim_scenario_obstacles(scenario["obstacles"]["static"], interaction_radius=0.0)
            self.pedsimManager.spawn_pedsim_scenario_obstacles(scenario["obstacles"]["interactive"], interaction_radius=1.0)

    def reset_scenario(self, scenario):
        if rospy.get_param("pedsim"):
            self.pedsimManager.remove_interactive_obstacles_pedsim()
        self.simulator.remove_all_obstacles()

        if rospy.get_param("pedsim"):
            self.pedsimManager.spawn_pedsim_dynamic_scenario_obstacles(scenario["obstacles"]["dynamic"])
            self.pedsimManager.spawn_pedsim_scenario_obstacles(scenario["obstacles"]["static"], interaction_radius=0.0)
            self.pedsimManager.spawn_pedsim_scenario_obstacles(scenario["obstacles"]["interactive"], interaction_radius=1.0)

    # TASK MODE RANDOM
>>>>>>> 47d396e5
    def reset_random(
            self, 
            dynamic_obstacles=Constants.ObstacleManager.DYNAMIC_OBSTACLES,
            static_obstacles=Constants.ObstacleManager.STATIC_OBSTACLES,
<<<<<<< HEAD
=======
            interactive_obstacles=Constants.ObstacleManager.INTERACTIVE_OBSTACLES,
>>>>>>> 47d396e5
            forbidden_zones=[]
        ):

        if forbidden_zones is None:
            forbidden_zones = []

        if self.first_reset:
            self.first_reset = False
        else:  
            self.simulator.remove_all_obstacles() 
            if rospy.get_param("pedsim"):
                self.pedsimManager.remove_interactive_obstacles_pedsim()

<<<<<<< HEAD
        obstacles = []

        # Create dynamic obstacles
        for i in range(dynamic_obstacles):
            position = self.map_manager.get_random_pos_on_map(
                safe_dist=Constants.ObstacleManager.OBSTACLE_MAX_RADIUS,
                forbidden_zones=forbidden_zones,
            )

            obstacles.append(self.simulator.create_dynamic_obstacle(position=position))

        # Create static obstacles
        for _ in range(static_obstacles):
            position = self.map_manager.get_random_pos_on_map(
                safe_dist=Constants.ObstacleManager.OBSTACLE_MAX_RADIUS,
                forbidden_zones=forbidden_zones,
            )

            obstacles.append(self.simulator.create_static_obstacle(position=position))

        # Spawn obstacles
        self.simulator.spawn_obstacles(obstacles)
=======
        dynamic_obstacles_array = np.array([],dtype=object).reshape(0,3)
        static_obstacles_array = np.array([],dtype=object).reshape(0,2)
        interactive_obstacles_array = np.array([],dtype=object).reshape(0,2)

        if rospy.get_param("pedsim"):
            forbidden_zones = forbidden_zones + self.pedsimManager.spawn_pedsim_map_obstacles()

        # Create static obstacles
        for i in range(static_obstacles):
            if rospy.get_param("pedsim"):
                x = self.pedsimManager.create_pedsim_obstacle(False, i ,self.map_manager, forbidden_zones)
                forbidden_zones.append([x[1][0], x[1][1], 40])
                static_obstacles_array = np.vstack((static_obstacles_array, x))
            else: 
                pass

        if static_obstacles_array.size > 0:
            self.pedsimManager.spawn_pedsim_obstacles(static_obstacles_array, interaction_radius=0.0)

        # Create interactive obstacles  
        for i in range(interactive_obstacles):
            if rospy.get_param("pedsim"):
                x = self.pedsimManager.create_pedsim_obstacle(False, i,self.map_manager, forbidden_zones)
                forbidden_zones.append([x[1][0], x[1][1], 40])
                interactive_obstacles_array = np.vstack((interactive_obstacles_array, x))
            else: 
                pass

        if interactive_obstacles_array.size > 0:
            self.pedsimManager.spawn_pedsim_obstacles(interactive_obstacles_array, interaction_radius=1.0)

        # Create dynamic obstacles 
        for i in range(dynamic_obstacles):
            if rospy.get_param("pedsim"):
                x = self.pedsimManager.create_pedsim_obstacle(True, i,self.map_manager, forbidden_zones)
                dynamic_obstacles_array = np.vstack((dynamic_obstacles_array, x))
            else: 
                pass

        if dynamic_obstacles_array.size > 0:
            self.pedsimManager.spawn_pedsim_dynamic_obstacles(dynamic_obstacles_array)

    # TASK MODE RANDOM SCENARIO
    def reset_random_scenario(
            self, 
            dynamic_obstacles=Constants.ObstacleManager.DYNAMIC_OBSTACLES,
            static_obstacles=Constants.ObstacleManager.STATIC_OBSTACLES,
            interactive_obstacles=Constants.ObstacleManager.INTERACTIVE_OBSTACLES,
            forbidden_zones=[]
        ):

        if forbidden_zones is None:
            forbidden_zones = []

        if self.first_reset:
            self.first_reset = False
        else:  
            self.simulator.remove_all_obstacles()
            if rospy.get_param("pedsim"):
                self.pedsimManager.remove_interactive_obstacles_pedsim()
        
        xml_path = os.path.join(
        rospkg.RosPack().get_path("task_generator"), 
        "scenarios", 
        "random_scenario.xml")
            
        tree = ET.parse(xml_path)
        root = tree.getroot()
        num_tables = [int(root[0][0].text),root[0][1].text,root[0][2].text]
        num_shelves = [int(root[1][0].text),root[1][1].text,root[1][2].text]
        num_adults = [int(root[2][0].text),root[2][1].text,root[2][2].text]
        num_elder = [int(root[3][0].text),root[3][1].text,root[3][2].text]
        num_child = [int(root[4][0].text),root[4][1].text,root[4][2].text]

        dynamic_obstacles_array = np.array([],dtype=object).reshape(0,3)
        static_obstacles_array = np.array([],dtype=object).reshape(0,2)
        interactive_obstacles_array = np.array([],dtype=object).reshape(0,2)

        if rospy.get_param("pedsim"):
            forbidden_zones = forbidden_zones + self.pedsimManager.spawn_pedsim_map_obstacles()

        # Create static obstacles
        for ob_type in [num_tables]:
            static_obstacles_array = np.array([],dtype=object).reshape(0,2)
            for i in range(ob_type[0]):
                if rospy.get_param("pedsim"):
                    x = self.pedsimManager.create_pedsim_obstacle(False, i,self.map_manager, forbidden_zones)
                    forbidden_zones.append([x[1][0], x[1][1], 40])
                    static_obstacles_array = np.vstack((static_obstacles_array, x))
                else: 
                    pass

            if static_obstacles_array.size > 0:
                self.pedsimManager.spawn_pedsim_obstacles(static_obstacles_array, ob_type[1], ob_type[2], interaction_radius=0.0)

        # Create interactive obstacles  
        for ob_type in [num_shelves]:
            interactive_obstacles_array = np.array([],dtype=object).reshape(0,2)
            for i in range(ob_type[0]):
                if rospy.get_param("pedsim"):
                    x = self.pedsimManager.create_pedsim_obstacle(False, i,self.map_manager, forbidden_zones)
                    forbidden_zones.append([x[1][0], x[1][1], 40])
                    interactive_obstacles_array = np.vstack((interactive_obstacles_array, x))
                else: 
                    pass

            if interactive_obstacles_array.size > 0:
                self.pedsimManager.spawn_pedsim_obstacles(interactive_obstacles_array, ob_type[1], ob_type[2], interaction_radius=1.0)

        # Create dynamic obstacles 
        for ob_type in [num_adults,num_elder,num_child]:
            dynamic_obstacles_array = np.array([],dtype=object).reshape(0,3)
            for i in range(ob_type[0]):
                if rospy.get_param("pedsim"):
                    x = self.pedsimManager.create_pedsim_obstacle(True, i,self.map_manager, forbidden_zones)
                    dynamic_obstacles_array = np.vstack((dynamic_obstacles_array, x))
                else: 
                    pass

            if dynamic_obstacles_array.size > 0:
                self.pedsimManager.spawn_pedsim_dynamic_obstacles(dynamic_obstacles_array, ob_type[1],ob_type[2])

>>>>>>> 47d396e5
<|MERGE_RESOLUTION|>--- conflicted
+++ resolved
@@ -18,28 +18,6 @@
 
     # TASK MODE SCENARIO 
     def start_scenario(self, scenario):
-<<<<<<< HEAD
-        self.simulator.spawn_pedsim_agents(scenario["obstacles"]["dynamic"])
-
-    def reset_scenario(self, scenario):
-        self.simulator.remove_all_obstacles()
-
-        if not scenario.get("obstacles") or not scenario.get("obstacles").get("static") or not scenario.get("obstacles").get("dynamic"):
-            return
-
-        for obstacle in scenario["obstacles"]["static"]:
-            self.simulator.spawn_obstacle(
-                [*obstacle["pos"], 0],
-                yaml_path=obstacle["yaml_path"],
-            )
-
-        for obstacle in scenario["obstacles"]["dynamic"]:
-            self.simulator.spawn_obstacle(
-                [*obstacle["pos"], 0],
-                yaml_path=obstacle["yaml_path"],
-            )
-
-=======
         print("spawning scenario obstacles")
         if rospy.get_param("pedsim"):
             self.pedsimManager.spawn_pedsim_map_obstacles()
@@ -58,15 +36,11 @@
             self.pedsimManager.spawn_pedsim_scenario_obstacles(scenario["obstacles"]["interactive"], interaction_radius=1.0)
 
     # TASK MODE RANDOM
->>>>>>> 47d396e5
     def reset_random(
             self, 
             dynamic_obstacles=Constants.ObstacleManager.DYNAMIC_OBSTACLES,
             static_obstacles=Constants.ObstacleManager.STATIC_OBSTACLES,
-<<<<<<< HEAD
-=======
             interactive_obstacles=Constants.ObstacleManager.INTERACTIVE_OBSTACLES,
->>>>>>> 47d396e5
             forbidden_zones=[]
         ):
 
@@ -80,30 +54,6 @@
             if rospy.get_param("pedsim"):
                 self.pedsimManager.remove_interactive_obstacles_pedsim()
 
-<<<<<<< HEAD
-        obstacles = []
-
-        # Create dynamic obstacles
-        for i in range(dynamic_obstacles):
-            position = self.map_manager.get_random_pos_on_map(
-                safe_dist=Constants.ObstacleManager.OBSTACLE_MAX_RADIUS,
-                forbidden_zones=forbidden_zones,
-            )
-
-            obstacles.append(self.simulator.create_dynamic_obstacle(position=position))
-
-        # Create static obstacles
-        for _ in range(static_obstacles):
-            position = self.map_manager.get_random_pos_on_map(
-                safe_dist=Constants.ObstacleManager.OBSTACLE_MAX_RADIUS,
-                forbidden_zones=forbidden_zones,
-            )
-
-            obstacles.append(self.simulator.create_static_obstacle(position=position))
-
-        # Spawn obstacles
-        self.simulator.spawn_obstacles(obstacles)
-=======
         dynamic_obstacles_array = np.array([],dtype=object).reshape(0,3)
         static_obstacles_array = np.array([],dtype=object).reshape(0,2)
         interactive_obstacles_array = np.array([],dtype=object).reshape(0,2)
@@ -226,4 +176,3 @@
             if dynamic_obstacles_array.size > 0:
                 self.pedsimManager.spawn_pedsim_dynamic_obstacles(dynamic_obstacles_array, ob_type[1],ob_type[2])
 
->>>>>>> 47d396e5
